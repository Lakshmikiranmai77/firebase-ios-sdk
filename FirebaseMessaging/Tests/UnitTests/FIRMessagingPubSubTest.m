/*
 * Copyright 2017 Google
 *
 * Licensed under the Apache License, Version 2.0 (the "License");
 * you may not use this file except in compliance with the License.
 * You may obtain a copy of the License at
 *
 *      http://www.apache.org/licenses/LICENSE-2.0
 *
 * Unless required by applicable law or agreed to in writing, software
 * distributed under the License is distributed on an "AS IS" BASIS,
 * WITHOUT WARRANTIES OR CONDITIONS OF ANY KIND, either express or implied.
 * See the License for the specific language governing permissions and
 * limitations under the License.
 */

#import <OCMock/OCMock.h>
#import <XCTest/XCTest.h>

#import "GoogleUtilities/Reachability/Private/GULReachabilityChecker.h"

#import "FirebaseMessaging/Sources/FIRMessagingClient.h"
#import "FirebaseMessaging/Sources/FIRMessagingPendingTopicsList.h"
#import "FirebaseMessaging/Sources/FIRMessagingPubSub.h"
#import "FirebaseMessaging/Sources/FIRMessagingRmqManager.h"
#import "FirebaseMessaging/Tests/UnitTests/FIRMessagingTestUtilities.h"

@interface FIRMessagingPubSub (ExposedForTest)

@property(nonatomic, readwrite, strong) FIRMessagingPendingTopicsList *pendingTopicUpdates;
- (void)archivePendingTopicsList:(FIRMessagingPendingTopicsList *)topicsList;
- (void)restorePendingTopicsList;

@end

@interface FIRMessagingPendingTopicsList (ExposedForTest)

@property(nonatomic, strong) NSMutableArray<FIRMessagingTopicBatch *> *topicBatches;

@end

@interface FIRMessagingPubSubTest : XCTestCase
@end

@implementation FIRMessagingPubSubTest

static NSString *const kTopicName = @"topic-Name";

#pragma mark - topicMatchForSender tests

/// Tests that an empty topic name is an invalid topic.
- (void)testTopicMatchForEmptyTopicPrefix {
  XCTAssertFalse([FIRMessagingPubSub isValidTopicWithPrefix:@""]);
}

/// Tests that a topic with an invalid prefix is not a valid topic name.
- (void)testTopicMatchWithInvalidTopicPrefix {
  XCTAssertFalse([FIRMessagingPubSub isValidTopicWithPrefix:@"/topics+abcdef/"]);
}

/// Tests that a topic with a valid prefix but invalid name is not a valid topic name.
- (void)testTopicMatchWithValidTopicPrefixButInvalidName {
  XCTAssertFalse([FIRMessagingPubSub isValidTopicWithPrefix:@"/topics/aaaaaa/topics/lala"]);
}

/// Tests that multiple backslashes in topics is an invalid topic name.
- (void)testTopicMatchForInvalidTopicPrefix_multipleBackslash {
  XCTAssertFalse([FIRMessagingPubSub isValidTopicWithPrefix:@"/topics//abc"]);
}

/// Tests a topic name with a valid prefix and name.
- (void)testTopicMatchForValidTopicSender {
  NSString *topic = [NSString stringWithFormat:@"/topics/%@", kTopicName];
  XCTAssertTrue([FIRMessagingPubSub isValidTopicWithPrefix:topic]);
}

/// Tests topic prefix for topics with no prefix.
- (void)testTopicHasNoTopicPrefix {
  XCTAssertFalse([FIRMessagingPubSub hasTopicsPrefix:@""]);
}

/// Tests topic prefix for valid prefix.
- (void)testTopicHasValidToicsPrefix {
  XCTAssertTrue([FIRMessagingPubSub hasTopicsPrefix:@"/topics/"]);
}

/// Tests topic prefix wih no prefix.
- (void)testAddTopicPrefix_withNoPrefix {
  NSString *topic = [FIRMessagingPubSub addPrefixToTopic:@""];
  XCTAssertTrue([FIRMessagingPubSub hasTopicsPrefix:topic]);
  XCTAssertFalse([FIRMessagingPubSub isValidTopicWithPrefix:topic]);
}

/// Tests adding the "/topics/" prefix for topic name which already has a prefix.
- (void)testAddTopicPrefix_withPrefix {
  NSString *topic = [NSString stringWithFormat:@"/topics/%@", kTopicName];
  topic = [FIRMessagingPubSub addPrefixToTopic:topic];
  XCTAssertTrue([FIRMessagingPubSub hasTopicsPrefix:topic]);
  XCTAssertTrue([FIRMessagingPubSub isValidTopicWithPrefix:topic]);
}

- (void)testRemoveTopicPrefix {
  NSString *topic = [NSString stringWithFormat:@"/topics/%@", kTopicName];
  topic = [FIRMessagingPubSub removePrefixFromTopic:topic];
  XCTAssertEqualObjects(topic, kTopicName);
  // if the topic doesn't have the prefix, should return topic itself.
  topic = [FIRMessagingPubSub removePrefixFromTopic:kTopicName];
  XCTAssertEqualObjects(topic, kTopicName);
}

- (void)testTopicListArchive {
  MockPendingTopicsListDelegate *notReadyDelegate = [[MockPendingTopicsListDelegate alloc] init];
  notReadyDelegate.isReady = NO;
  FIRMessagingPendingTopicsList *topicList = [[FIRMessagingPendingTopicsList alloc] init];
  topicList.delegate = notReadyDelegate;

  // There should be 3 batches as actions are different than the last ones.
  [topicList addOperationForTopic:@"/topics/0"
                       withAction:FIRMessagingTopicActionSubscribe
                       completion:nil];
  [topicList addOperationForTopic:@"/topics/1"
                       withAction:FIRMessagingTopicActionUnsubscribe
                       completion:nil];
  [topicList addOperationForTopic:@"/topics/2"
                       withAction:FIRMessagingTopicActionSubscribe
                       completion:nil];
  XCTAssertEqual(topicList.numberOfBatches, 3);

<<<<<<< HEAD
  id mockClientDelegate = OCMStrictProtocolMock(@protocol(FIRMessagingClientDelegate));
  id mockReachability = OCMClassMock([GULReachabilityChecker class]);
  id mockRmqManager = OCMClassMock([FIRMessagingRmqManager class]);
  FIRMessagingClient *client = [[FIRMessagingClient alloc] initWithDelegate:mockClientDelegate
                                                               reachability:mockReachability
                                                                rmq2Manager:mockRmqManager
                                                               tokenManager:nil];
  FIRMessagingPubSub *pubSub = [[FIRMessagingPubSub alloc] initWithClient:client];
=======
  FIRMessagingPubSub *pubSub = [[FIRMessagingPubSub alloc] init];
>>>>>>> 6c5e04df
  [pubSub archivePendingTopicsList:topicList];
  [pubSub restorePendingTopicsList];
  XCTAssertEqual(pubSub.pendingTopicUpdates.numberOfBatches, 3);
  NSMutableArray<FIRMessagingTopicBatch *> *topicBatches = pubSub.pendingTopicUpdates.topicBatches;
  XCTAssertTrue([topicBatches[0].topics containsObject:@"/topics/0"]);
  XCTAssertTrue([topicBatches[1].topics containsObject:@"/topics/1"]);
  XCTAssertTrue([topicBatches[2].topics containsObject:@"/topics/2"]);
}

@end<|MERGE_RESOLUTION|>--- conflicted
+++ resolved
@@ -126,7 +126,6 @@
                        completion:nil];
   XCTAssertEqual(topicList.numberOfBatches, 3);
 
-<<<<<<< HEAD
   id mockClientDelegate = OCMStrictProtocolMock(@protocol(FIRMessagingClientDelegate));
   id mockReachability = OCMClassMock([GULReachabilityChecker class]);
   id mockRmqManager = OCMClassMock([FIRMessagingRmqManager class]);
@@ -134,10 +133,7 @@
                                                                reachability:mockReachability
                                                                 rmq2Manager:mockRmqManager
                                                                tokenManager:nil];
-  FIRMessagingPubSub *pubSub = [[FIRMessagingPubSub alloc] initWithClient:client];
-=======
   FIRMessagingPubSub *pubSub = [[FIRMessagingPubSub alloc] init];
->>>>>>> 6c5e04df
   [pubSub archivePendingTopicsList:topicList];
   [pubSub restorePendingTopicsList];
   XCTAssertEqual(pubSub.pendingTopicUpdates.numberOfBatches, 3);
