--- conflicted
+++ resolved
@@ -398,16 +398,7 @@
     progressExpectation.expectedFulfillmentCount = 2
 
     let completionExpectation = expectation(description: "Completion handler")
-<<<<<<< HEAD
-    let modelDownloadTask = ModelDownloadTask(remoteModelInfo: remoteModelInfo,
-                                              appName: fakeAppName,
-                                              defaults: .createTestInstance(testName: #function),
-                                              downloader: downloader)
-
-    modelDownloadTask.download(progressHandler: {
-=======
     let taskProgressHandler: ModelDownloadTask.ProgressHandler = {
->>>>>>> 16897ac8
       progress in
       progressExpectation.fulfill()
       XCTAssertEqual(progress, 0.4)
@@ -464,15 +455,7 @@
     }
 
     let completionExpectation = expectation(description: "Completion handler")
-<<<<<<< HEAD
-    let modelDownloadTask = ModelDownloadTask(remoteModelInfo: remoteModelInfo,
-                                              appName: fakeAppName,
-                                              defaults: .createTestInstance(testName: #function),
-                                              downloader: downloader)
-    modelDownloadTask.download(progressHandler: nil) { result in
-=======
     let taskCompletion: ModelDownloadTask.Completion = { result in
->>>>>>> 16897ac8
       completionExpectation.fulfill()
       switch result {
       case .success: XCTFail("Unexpected successful model download.")
@@ -512,15 +495,7 @@
     }
 
     let completionExpectation = expectation(description: "Completion handler")
-<<<<<<< HEAD
-    let modelDownloadTask = ModelDownloadTask(remoteModelInfo: remoteModelInfo,
-                                              appName: fakeAppName,
-                                              defaults: .createTestInstance(testName: #function),
-                                              downloader: downloader)
-    modelDownloadTask.download(progressHandler: nil) { result in
-=======
     let taskCompletion: ModelDownloadTask.Completion = { result in
->>>>>>> 16897ac8
       completionExpectation.fulfill()
       switch result {
       case .success: XCTFail("Unexpected successful model download.")
@@ -571,7 +546,7 @@
         XCTAssertEqual(model.name, self.fakeModelName)
         XCTAssertEqual(model.size, self.fakeModelSize)
         XCTAssertEqual(model.hash, self.fakeModelHash)
-        let modelPath = URL(string: model.path)!
+        let modelPath = URL(fileURLWithPath: model.path)
         XCTAssertTrue(ModelFileManager.isFileReachable(at: modelPath))
       case let .failure(error):
         XCTFail("Error - \(error)")
@@ -592,7 +567,7 @@
           XCTAssertEqual(model.name, self.fakeModelName)
           XCTAssertEqual(model.size, self.fakeModelSize)
           XCTAssertEqual(model.hash, self.fakeModelHash)
-          let modelPath = URL(string: model.path)!
+          let modelPath = URL(fileURLWithPath: model.path)
           XCTAssertTrue(ModelFileManager.isFileReachable(at: modelPath))
           if i == numberOfRequests {
             try? self.deleteFile(at: modelPath)
@@ -648,7 +623,7 @@
           XCTAssertEqual(model.name, self.fakeModelName)
           XCTAssertEqual(model.size, self.fakeModelSize)
           XCTAssertEqual(model.hash, self.fakeModelHash)
-          let modelPath = URL(string: model.path)!
+          let modelPath = URL(fileURLWithPath: model.path)
           XCTAssertTrue(ModelFileManager.isFileReachable(at: modelPath))
           if i == numberOfRequests {
             try? self.deleteFile(at: modelPath)
