name: auth

on:
  pull_request:
    paths:
    - 'FirebaseAuth**'
    - 'Interop/Auth/Public/*.h'
    - '.github/workflows/auth.yml'
    - 'Gemfile'
  schedule:
    # Run every day at 11pm (PST) - cron uses UTC times
    - cron:  '0 7 * * *'

jobs:

  pod-lib-lint:
    # Don't run on private repo unless it is a PR.
    if: github.repository != 'FirebasePrivate/firebase-ios-sdk' || github.event_name == 'pull_request'

    runs-on: macOS-latest

    strategy:
      matrix:
        target: [ios, tvos, macos, watchos]
    steps:
    - uses: actions/checkout@v2
    - name: Setup Bundler
      run: scripts/setup_bundler.sh
    - name: Build and test
      run: |
        scripts/third_party/travis/retry.sh scripts/pod_lib_lint.rb FirebaseAuth.podspec --platforms=${{ matrix.target }}

  integration-tests:
    # Don't run on private repo unless it is a PR.
    if: github.repository != 'FirebasePrivate/firebase-ios-sdk' || github.event_name == 'pull_request'

    env:
      plist_secret: ${{ secrets.GHASecretsGPGPassphrase1 }}
    runs-on: macos-latest
    steps:
    - uses: actions/checkout@v2
    - name: Setup Bundler
      run: scripts/setup_bundler.sh
    - name: Prereqs
      run: scripts/install_prereqs.sh Auth iOS
    - name: Install Secrets
      run: |
        scripts/decrypt_gha_secret.sh scripts/gha-encrypted/AuthCredentials.h.gpg \
          FirebaseAuth/Tests/Sample/ApiTests/AuthCredentials.h "$plist_secret"
        scripts/decrypt_gha_secret.sh scripts/gha-encrypted/AuthSample/Application.plist.gpg \
          FirebaseAuth/Tests/Sample/Sample/Application.plist "$plist_secret"
        scripts/decrypt_gha_secret.sh scripts/gha-encrypted/AuthSample/AuthCredentials.h.gpg \
          FirebaseAuth/Tests/Sample/Sample/AuthCredentials.h "$plist_secret"
        scripts/decrypt_gha_secret.sh scripts/gha-encrypted/AuthSample/GoogleService-Info.plist.gpg \
          FirebaseAuth/Tests/Sample/Sample/GoogleService-Info.plist "$plist_secret"
        scripts/decrypt_gha_secret.sh scripts/gha-encrypted/AuthSample/GoogleService-Info_multi.plist.gpg \
          FirebaseAuth/Tests/Sample/Sample/GoogleService-Info_multi.plist "$plist_secret"
        scripts/decrypt_gha_secret.sh scripts/gha-encrypted/AuthSample/Sample.entitlements.gpg \
          FirebaseAuth/Tests/Sample/Sample/Sample.entitlements "$plist_secret"
        scripts/decrypt_gha_secret.sh scripts/gha-encrypted/AuthSample/Credentials.swift.gpg \
          FirebaseAuth/Tests/Sample/SwiftApiTests/Credentials.swift "$plist_secret"

    - name: BuildAndTest # can be replaced with pod lib lint with CocoaPods 1.10
      run: ([ -z $plist_secret ] || scripts/third_party/travis/retry.sh scripts/build.sh Auth iOS)

  spm:
    # Don't run on private repo unless it is a PR.
    if: github.repository != 'FirebasePrivate/firebase-ios-sdk' || github.event_name == 'pull_request'
    runs-on: macOS-latest
    steps:
    - uses: actions/checkout@v2
    - name: Xcode 12
      run: sudo xcode-select -s /Applications/Xcode_12.app/Contents/Developer
    - name: Initialize xcodebuild
      run: xcodebuild -list
    - name: iOS Unit Tests
      run: scripts/third_party/travis/retry.sh ./scripts/build.sh AuthUnit iOS spm

  spm-cron:
    # Don't run on private repo.
    if: github.event_name == 'schedule' && github.repository != 'FirebasePrivate/firebase-ios-sdk'
    runs-on: macOS-latest
    strategy:
      matrix:
        target: [tvOS, macOS, catalyst]
    steps:
    - uses: actions/checkout@v2
    - name: Xcode 12
      run: sudo xcode-select -s /Applications/Xcode_12.app/Contents/Developer
    - name: Initialize xcodebuild
      run: xcodebuild -list
    - name: Unit Tests
      run: scripts/third_party/travis/retry.sh ./scripts/build.sh AuthUnit ${{ matrix.target }} spm

  catalyst:
    # Don't run on private repo unless it is a PR.
    if: github.repository != 'FirebasePrivate/firebase-ios-sdk' || github.event_name == 'pull_request'

    runs-on: macOS-latest
    steps:
    - uses: actions/checkout@v2
    - name: Setup Bundler
      run: scripts/setup_bundler.sh
    - name: Setup project and Build for Catalyst
      # Only build the unit tests on Catalyst
      run: scripts/test_catalyst.sh FirebaseAuth build FirebaseAuth-Unit-unit

  quickstart:
    # Don't run on private repo unless it is a PR.
    if: github.repository != 'FirebasePrivate/firebase-ios-sdk' || github.event_name == 'pull_request'

    env:
      plist_secret: ${{ secrets.GHASecretsGPGPassphrase1 }}
      signin_secret: ${{ secrets.GHASecretsGPGPassphrase1 }}
    runs-on: macOS-latest
    steps:
    - uses: actions/checkout@v2
    - name: Setup quickstart
      run: scripts/setup_quickstart.sh authentication
    - name: Install Secret GoogleService-Info.plist
      run: scripts/decrypt_gha_secret.sh scripts/gha-encrypted/qs-auth.plist.gpg \
          quickstart-ios/authentication/GoogleService-Info.plist "$plist_secret"
    - name: Install Secret FIREGSignInInfo.h
      run: scripts/decrypt_gha_secret.sh scripts/gha-encrypted/FIREGSignInInfo.h.gpg \
          quickstart-ios/TestUtils/FIREGSignInInfo.h "$signin_secret"
    - name: Test swift quickstart
      run: ([ -z $plist_secret ] || scripts/third_party/travis/retry.sh scripts/test_quickstart.sh Authentication)

  auth-cron-only:
    # Don't run on private repo.
    if: github.event_name == 'schedule' && github.repository != 'FirebasePrivate/firebase-ios-sdk'

    runs-on: macos-latest
    strategy:
      matrix:
        # The macos and tvos tests can hang, and watchOS doesn't have tests.
        target: [ios, tvos --skip-tests, macos --skip-tests, watchos --skip-tests]
        flags: [
          '--use-static-frameworks',
          '--use-libraries'
        ]
    needs: pod-lib-lint
    steps:
    - uses: actions/checkout@v2
    - name: Setup Bundler
      run: scripts/setup_bundler.sh
    - name: PodLibLint Auth Cron
<<<<<<< HEAD
      run: |
        scripts/third_party/travis/retry.sh scripts/pod_lib_lint.rb FirebaseAuth.podspec --platforms=${{ matrix.target }} ${{ matrix.flags }}
        scripts/third_party/travis/retry.sh scripts/pod_lib_lint.rb FirebaseAuth.podspec --platforms=${{ matrix.target }} ${{ matrix.flags }}
=======
      run: scripts/third_party/travis/retry.sh scripts/pod_lib_lint.rb FirebaseAuth.podspec --platforms=${{ matrix.target }} ${{ matrix.flags }}

  archive-cron:
    # Don't run on private repo.
    if: github.event_name == 'schedule' && github.repository != 'FirebasePrivate/firebase-ios-sdk'

    runs-on: macOS-latest
    strategy:
      matrix:
        target: [ios, tvos, macos]
    steps:
    - uses: actions/checkout@v2
    - name: Setup Bundler
      run: scripts/setup_bundler.sh
    - name: Setup project and archive
      run: scripts/test_archiving.sh FirebaseAuth ${{ matrix.target }} ArchiveOutputs/${{ matrix.target }}.xcarchive
>>>>>>> 204f4832
<|MERGE_RESOLUTION|>--- conflicted
+++ resolved
@@ -145,25 +145,4 @@
     - name: Setup Bundler
       run: scripts/setup_bundler.sh
     - name: PodLibLint Auth Cron
-<<<<<<< HEAD
-      run: |
-        scripts/third_party/travis/retry.sh scripts/pod_lib_lint.rb FirebaseAuth.podspec --platforms=${{ matrix.target }} ${{ matrix.flags }}
-        scripts/third_party/travis/retry.sh scripts/pod_lib_lint.rb FirebaseAuth.podspec --platforms=${{ matrix.target }} ${{ matrix.flags }}
-=======
-      run: scripts/third_party/travis/retry.sh scripts/pod_lib_lint.rb FirebaseAuth.podspec --platforms=${{ matrix.target }} ${{ matrix.flags }}
-
-  archive-cron:
-    # Don't run on private repo.
-    if: github.event_name == 'schedule' && github.repository != 'FirebasePrivate/firebase-ios-sdk'
-
-    runs-on: macOS-latest
-    strategy:
-      matrix:
-        target: [ios, tvos, macos]
-    steps:
-    - uses: actions/checkout@v2
-    - name: Setup Bundler
-      run: scripts/setup_bundler.sh
-    - name: Setup project and archive
-      run: scripts/test_archiving.sh FirebaseAuth ${{ matrix.target }} ArchiveOutputs/${{ matrix.target }}.xcarchive
->>>>>>> 204f4832
+      run: scripts/third_party/travis/retry.sh scripts/pod_lib_lint.rb FirebaseAuth.podspec --platforms=${{ matrix.target }} ${{ matrix.flags }}